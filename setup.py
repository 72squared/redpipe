#!/usr/bin/env python
# -*- coding: utf-8 -*-

import os
from os import path
from setuptools import setup
from distutils.cmd import Command

NAME = 'redpipe'

ROOTDIR = path.abspath(os.path.dirname(__file__))

with open(os.path.join(ROOTDIR, 'README.rst')) as f:
    readme = f.read()

with open(os.path.join(ROOTDIR, 'docs', 'release-notes.rst')) as f:
    history = f.read()

with open(os.path.join(ROOTDIR, 'redpipe', 'VERSION')) as f:
    version = str(f.read().strip())


class TestCommand(Command):
    user_options = []

    def initialize_options(self):
        pass

    def finalize_options(self):
        pass

    def run(self):
        import sys
        import subprocess

        raise SystemExit(
            subprocess.call([sys.executable, '-m', 'test']))


cmdclass = {'test': TestCommand}
ext_modules = []

setup(
    name=NAME,
    version=version,
    description='Easy Redis pipelines',
    author='John Loehrer',
    author_email='72squared@gmail.com',
    url='https://github.com/72squared/%s' % NAME,
    download_url='https://github.com/72squared/%s/archive/%s.tar.gz' %
                 (NAME, version),
    keywords='redis redis-pipeline orm database',
    packages=[NAME],
    classifiers=[
        'Development Status :: 5 - Production/Stable',
        'Programming Language :: Python',
        'Programming Language :: Python',
        'Programming Language :: Python :: Implementation :: CPython',
        'Programming Language :: Python :: Implementation :: PyPy',
        'Programming Language :: Python :: 3',
<<<<<<< HEAD
=======
        'Programming Language :: Python :: 3.3',
        'Programming Language :: Python :: 3.4',
        'Programming Language :: Python :: 3.5',
        'Programming Language :: Python :: 3.6',
        'Programming Language :: Python :: 3.7',
>>>>>>> ec1577c9
        'Programming Language :: Python :: 3.8',
        'Programming Language :: Python :: 3.9',
        'Environment :: Web Environment',
        'Operating System :: POSIX'],
    license='MIT',
<<<<<<< HEAD
    install_requires=['redis>=2.10.2'],
    tests_require=['redislite>=3.0.271', 'redis-py-cluster>=1.3.0'],
=======
    install_requires=['redis>=4.1.0', 'six'],
    tests_require=['redislite>=3.0.271'],
>>>>>>> ec1577c9
    include_package_data=True,
    long_description=readme + '\n\n' + history,
    long_description_content_type="text/markdown",
    cmdclass=cmdclass,
    ext_modules=ext_modules
)<|MERGE_RESOLUTION|>--- conflicted
+++ resolved
@@ -58,26 +58,13 @@
         'Programming Language :: Python :: Implementation :: CPython',
         'Programming Language :: Python :: Implementation :: PyPy',
         'Programming Language :: Python :: 3',
-<<<<<<< HEAD
-=======
-        'Programming Language :: Python :: 3.3',
-        'Programming Language :: Python :: 3.4',
-        'Programming Language :: Python :: 3.5',
-        'Programming Language :: Python :: 3.6',
-        'Programming Language :: Python :: 3.7',
->>>>>>> ec1577c9
         'Programming Language :: Python :: 3.8',
         'Programming Language :: Python :: 3.9',
         'Environment :: Web Environment',
         'Operating System :: POSIX'],
     license='MIT',
-<<<<<<< HEAD
     install_requires=['redis>=2.10.2'],
-    tests_require=['redislite>=3.0.271', 'redis-py-cluster>=1.3.0'],
-=======
-    install_requires=['redis>=4.1.0', 'six'],
     tests_require=['redislite>=3.0.271'],
->>>>>>> ec1577c9
     include_package_data=True,
     long_description=readme + '\n\n' + history,
     long_description_content_type="text/markdown",
