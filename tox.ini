--- conflicted
+++ resolved
@@ -4,11 +4,7 @@
 # install tox" and then run "tox" from this directory.
 
 [tox]
-<<<<<<< HEAD
-envlist = {p39}-{plain,hiredis}, lint
-=======
-envlist = {p37,p38,p39}-{plain,hiredis}, flake8-py38
->>>>>>> ec1577c9
+envlist = {p37,p38,p39}-{plain,hiredis}, lint
 
 [testenv]
 deps =
@@ -17,7 +13,6 @@
 commands = python {envbindir}/coverage run --source redpipe -p test.py
 
 
-<<<<<<< HEAD
 
 [testenv:lint]
 basepython= python3.9
@@ -25,15 +20,6 @@
     flake8==3.8.4
     mypy==0.902
 commands = flake8 \
-             --exclude=./build,.venv*,.tox,dist \
+             --exclude="./build,.venv*,.tox,dist" \
              {posargs}
            mypy redpipe test.py
-=======
-[testenv:flake8-py38]
-basepython= python3.8
-deps =
-    flake8==6.0.0
-commands = flake8 \
-             --exclude="./build,.venv*,.tox,dist" \
-             {posargs}
->>>>>>> ec1577c9
